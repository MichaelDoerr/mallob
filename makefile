--- conflicted
+++ resolved
@@ -7,15 +7,6 @@
 CWARN=-Wno-unused-parameter -Wno-sign-compare -Wno-format -Wno-format-security
 CERROR=-fpermissive
 
-<<<<<<< HEAD
-#-DNDEBUG
-COMPILEFLAGS:=-O3 -g -pipe -Wall -Wextra -pedantic -std=c++17 $(CWARN) $(CERROR) -DMALLOB_VERSION=\"${MALLOB_VERSION}\"
-#COMPILEFLAGS=-O0 -ggdb -pipe -Wall -Wextra -pedantic -std=c++17 $(CWARN) $(CERROR)
-
-LINKERFLAGS:=-O3 -L${MPI_ROOT} -Lsrc/app/sat/hordesat/lingeling -Lsrc/app/sat/hordesat/yalsat -lm -lz -llgl -lyals -lpthread
-#LINKERFLAG=-O0 -ggdb
-=======
->>>>>>> 5119c885
 
 # Base compile flags, modified below by individual targets.
 COMPILEFLAGS:=-pipe -Wall -Wextra -pedantic -std=c++17 $(CWARN) $(CERROR) -DMALLOB_VERSION=\"${MALLOB_VERSION}\"
@@ -24,21 +15,6 @@
 # Include paths of the project.
 INCLUDES:=-Isrc -I${MPI_INCLUDE}
 
-<<<<<<< HEAD
-SOURCES:=$(shell find src/ -name '*.cpp'|grep -v "/test/")
-
-debug: COMPILEFLAGS += -DDEBUG -g -rdynamic
-debug: LINKERFLAGS += -g -rdynamic
-debug: build/mallob
-
-release: COMPILEFLAGS += -DNDEBUG
-release: build/mallob
-
-#.PHONY = parser clean
-
-build/mallob: $(patsubst src/%.cpp,build/%.o,${SOURCES})
-	${CXX} ${INCLUDES} $^ -o build/mallob ${LINKERFLAGS}
-=======
 
 # All non-test .cpp sources of the project except for main.cpp 
 # (so that SOURCES can be used together with other main methods as well).
@@ -46,7 +22,6 @@
 
 # Test sources: all .cpp files in src/test.
 TESTSOURCES:=$(shell find src/test/ -name '*.cpp')
->>>>>>> 5119c885
 
 
 # Target "debug"
