
#include "util/assert.hpp"
#include <string.h>
#include <map>
#include <istream>
#include <iterator>
#include <sstream>

#include "params.hpp"
#include "logger.hpp"
<<<<<<< HEAD
=======
#include "app/sat/data/clause_metadata_def.hpp"
#include "comm/sysstate.hpp"
>>>>>>> c9419cc9

const char* BANNER = "\nMallob -- a parallel and distributed platform for job scheduling, load balancing, and SAT solving\nDesigned by P. Sanders and D. Schreiber 2018-2022\nDeveloped by D. Schreiber 2019-2022\n";
const char* BANNER_C_PREFIXED = "c \nc Mallob -- a parallel and distributed platform for job scheduling, load balancing, and SAT solving\nc Designed by P. Sanders and D. Schreiber 2018-2022\nc Developed by D. Schreiber 2019-2022\nc ";
const char* USAGE = "Usage: [RDMAV_FORK_SAFE=1] [PATH=path/to/mallob_sat_process:$PATH] [mpiexec -np <num-mpi-processes> [mpi-options]] mallob [options]";

Parameters::Parameters(const Parameters& other) {
    for (const auto& [id, opt] : other._map) {
        _map.at(id)->copyValue(*opt);
    }
}

/**
 * Taken partially from Hordesat:ParameterProcessor.h by Tomas Balyo.
 */
void Parameters::init(int argc, char** argv) {

    // Create dictionary mapping long option names to short option names
    robin_hood::unordered_node_map<std::string, std::string> longToShortOpt;
    for (const auto& [id, opt] : _map) {
        if (opt->hasLongOption()) {
            longToShortOpt[opt->longid] = opt->id;
        }
    }

    // Iterate over all arguments
    for (int i = 1; i < argc; i++) {
        char* arg = argv[i];
        
        // first option dash
        if (arg[0] != '-') {
            LOG(V1_WARN, "[WARN] Invalid argument \"%s\"\n", arg);
            continue;
        }
        arg = arg+1;
        // optional second option dash
        if (arg[0] == '-') arg = arg+1;

        char* eq = strchr(arg, '=');
        if (eq == NULL) {
            // No equals sign in this argument: set arg to 1 implicitly
            const char* left = arg;
            if (longToShortOpt.count(left)) left = longToShortOpt[left].c_str();
            if (_map.count(left)) {
                _map.at(left)->setValAsString("1");
            }
        } else {
            // Divide string at equals sign, set arg to given value
            *eq = 0;
            const char* left = arg;
            const char* right = eq+1;
            if (longToShortOpt.count(left)) left = longToShortOpt[left].c_str();
            if (_map.count(left)) {
                _map.at(left)->setValAsString(right);
            }
        }
    }

    // Expand and propagate options as necessary
    expand();

}

void Parameters::expand() {
    if (monoFilename.isSet()) {
        // Single instance solving
        hopsUntilCollectiveAssignment.set(-1); // no collective assignments
        numClients.set(1); // 1 client
        useFilesystemInterface.set(false); // no fs interface
        useIPCSocketInterface.set(false); // no socket interface
        numWorkers.set(-1); // all workers
        growthPeriod.set(0); // instantaneous growth of job demand
        loadFactor.set(1); // full load factor
        maxDemand.set(0); // no limit of max. demand
        balancingPeriod.set(0.01); // low balancing delay to immediately get full demand
        numJobs.set(1); // one job to process
        
        // Disable detection of unresponsive nodes since printing a huge model
        // may lead to such timeouts. 
        // TODO Fix the underlying issue, or move to a nicer place.
        SysState_disableUnresponsiveNodeCrashing();
    }
}

void Parameters::printBanner() const {
    // Output program banner (only the PE of rank zero)
    LOG_OMIT_PREFIX(V2_INFO, "%s\n", monoFilename.isSet() ? BANNER_C_PREFIXED : BANNER);
}

void Parameters::printUsage() const {
    LOG(V2_INFO, USAGE);
    LOG(V2_INFO, "Each option must be given as \"-key=value\" or \"--key=value\" or (for boolean options only) just \"-[-]key\".");
    
    std::map<std::string, Option*> sortedMap;
    for (const auto& [id, opt] : _map) {
        sortedMap[id] = opt;
    }

    for (const auto& [id, opt] : sortedMap) {
        std::string defaultVal = opt->getValAsString();
        if (!defaultVal.empty()) defaultVal = ", default: " + defaultVal;
        
        const char* typeStr = opt->getTypeString();

        if (opt->hasLongOption()) {
            LOG_OMIT_PREFIX(V2_INFO, "-%s , -%s (%s%s)\n\t\t%s\n", 
                id.c_str(), opt->longid.c_str(), typeStr, defaultVal.c_str(), opt->desc.c_str());
        } else {
            LOG_OMIT_PREFIX(V2_INFO, "-%s (%s%s)\n\t\t%s\n", 
                id.c_str(), typeStr, defaultVal.c_str(), opt->desc.c_str());
        }
    }
}

std::string Parameters::getParamsAsString() const {
    std::string out = "";
    std::map<std::string, std::string> sortedParams;
    for (const auto& [id, opt] : _map) {
        sortedParams[id] = opt->getValAsString();
    }
    for (const auto& it : sortedParams) {
        if (!it.second.empty()) {
            out += "-" + it.first + "=" + it.second + " ";
        }
    }
    return out;
}

std::string Parameters::getSubprocCommandAsString(const char* execName) {

    std::string out;

    // Subprocess prefix (can be multiple words)
    if (subprocessPrefix.isSet()) {
        std::istringstream buffer(subprocessPrefix()); 
        std::vector<std::string> words = std::vector<std::string>{std::istream_iterator<std::string>(buffer), {}};
        for (auto& word : words) out += word + " ";
    }
    // Executable name
    out += execName + std::string(" ");
    // Options
    for (const auto& [id, opt] : _map) if (!opt->getValAsString().empty()) {
        out += ("-" + id + "=" + opt->getValAsString()) + " ";
    }

    return out.substr(0, out.size()-1);
}

std::list<std::string>& Parameters::getArgList(const char* execName) {
    
    _list_for_c_args.clear();

    // Subprocess prefix (can be multiple words)
    if (subprocessPrefix.isSet()) {
        std::istringstream buffer(subprocessPrefix()); 
        std::vector<std::string> words = std::vector<std::string>{std::istream_iterator<std::string>(buffer), {}};
        for (auto& word : words) _list_for_c_args.push_back(word);
    }
    // Executable name
    _list_for_c_args.push_back(execName);
    // Options
    for (const auto& [id, opt] : _map) if (!opt->getValAsString().empty()) {
        _list_for_c_args.push_back("-" + id + "=" + opt->getValAsString());
    }

    return _list_for_c_args;
}

char* const* Parameters::asCArgs(const char* execName) {

    auto& list = getArgList(execName);
    const char** argv = new const char*[list.size()+1];
    size_t i = 0;
    for (auto it = list.begin(); it != list.end(); ++it) {
        argv[i++] = it->c_str();
    }
    argv[i++] = nullptr;
    assert(i == list.size()+1);
    return (char* const*) argv;
}<|MERGE_RESOLUTION|>--- conflicted
+++ resolved
@@ -8,11 +8,8 @@
 
 #include "params.hpp"
 #include "logger.hpp"
-<<<<<<< HEAD
-=======
 #include "app/sat/data/clause_metadata_def.hpp"
 #include "comm/sysstate.hpp"
->>>>>>> c9419cc9
 
 const char* BANNER = "\nMallob -- a parallel and distributed platform for job scheduling, load balancing, and SAT solving\nDesigned by P. Sanders and D. Schreiber 2018-2022\nDeveloped by D. Schreiber 2019-2022\n";
 const char* BANNER_C_PREFIXED = "c \nc Mallob -- a parallel and distributed platform for job scheduling, load balancing, and SAT solving\nc Designed by P. Sanders and D. Schreiber 2018-2022\nc Developed by D. Schreiber 2019-2022\nc ";
