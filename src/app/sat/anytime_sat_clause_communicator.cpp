
#include "anytime_sat_clause_communicator.hpp"

#include "util/logger.hpp"
#include "comm/mympi.hpp"
#include "hordesat/utilities/clause_filter.hpp"

void AnytimeSatClauseCommunicator::handle(int source, JobMessage& msg) {

<<<<<<< HEAD
    if (msg.jobId != _job->getId()) {
        log(LOG_ADD_SRCRANK | V1_WARN, "[WARN] %s : stray job message meant for #%i\n", source, _job->toStr(), msg.jobId);
        return;
    }

    if (_use_checksums) {
        Checksum chk;
        chk.combine(msg.jobId);
        for (int& lit : msg.payload) chk.combine(lit);
        if (chk.get() != msg.checksum.get()) {
            log(V1_WARN, "[WARN] %s : checksum fail in job msg (expected count: %ld, actual count: %ld)\n", 
                _job->toStr(), msg.checksum.count(), chk.count());
            return;
        }
    }
=======
    // Discard messages from a revision inconsistent with
    // the current local revision
    if (msg.revision != _job->getRevision()) return;
>>>>>>> 48b09893

    if (msg.tag == MSG_GATHER_CLAUSES) {
        // Gather received clauses, send to parent

        int numAggregated = msg.payload.back();
        msg.payload.pop_back();
        std::vector<int>& clauses = msg.payload;
        testConsistency(clauses, getBufferLimit(numAggregated, BufferMode::ALL), /*sortByLbd=*/false);
        
        log(V5_DEBG, "%s : receive s=%i\n", _job->toStr(), clauses.size());
        
        // Add received clauses to local set of collected clauses
        _clause_buffers.push_back(clauses);
        _num_aggregated_nodes += numAggregated;

        if (canSendClauses()) {
            if (_job->getJobTree().isRoot()) {
                // Rank zero: log the broadcast
                log(V2_INFO, "%s : Distribute clause buffer from %i sources\n", _job->toStr(), _num_aggregated_nodes+1);
            }
            sendClausesToParent();
        }

    } else if (msg.tag == MSG_DISTRIBUTE_CLAUSES) {
        // Learn received clauses, send them to children
        broadcastAndLearn(msg.payload);
    }
}

size_t AnytimeSatClauseCommunicator::getBufferLimit(int numAggregatedNodes, BufferMode mode) {
    float limit = _clause_buf_base_size * std::pow(_clause_buf_discount_factor, std::log2(numAggregatedNodes+1));
    if (mode == SELF) {
        return std::ceil(limit);
    } else {
        return std::ceil(numAggregatedNodes * limit);
    }
}

bool AnytimeSatClauseCommunicator::canSendClauses() {
    if (!_initialized || _job->getState() != ACTIVE) return false;

    size_t numChildren = 0;
    // Must have received clauses from each existing children
    if (_job->getJobTree().hasLeftChild()) numChildren++;
    if (_job->getJobTree().hasRightChild()) numChildren++;

    if (_clause_buffers.size() >= numChildren) {
        if (!_job->hasPreparedSharing()) {
            int limit = getBufferLimit(_num_aggregated_nodes+1, BufferMode::SELF);
            _job->prepareSharing(limit);
        }
        if (_job->hasPreparedSharing()) {
            return true;
        }
    }

    return false;
}

void AnytimeSatClauseCommunicator::sendClausesToParent() {

    // Merge all collected clauses, reset buffers
    std::vector<int> clausesToShare = prepareClauses();

    if (_job->getJobTree().isRoot()) {
        // Share complete set of clauses to children
        broadcastAndLearn(clausesToShare);
    } else {
        // Send set of clauses to parent
        int parentRank = _job->getJobTree().getParentNodeRank();
        JobMessage msg;
        msg.jobId = _job->getId();
        msg.revision = _job->getRevision();
        msg.epoch = 0; // unused
        msg.tag = MSG_GATHER_CLAUSES;
        msg.payload = clausesToShare;
        log(LOG_ADD_DESTRANK | V4_VVER, "%s : gather s=%i", parentRank, _job->toStr(), msg.payload.size());
        msg.payload.push_back(_num_aggregated_nodes);
        if (_use_checksums) {
            msg.checksum.combine(msg.jobId);
            for (int& lit : msg.payload) msg.checksum.combine(lit);
        }
        MyMpi::isend(MPI_COMM_WORLD, parentRank, MSG_SEND_APPLICATION_MESSAGE, msg);
    }

    _num_aggregated_nodes = 0;
}

void AnytimeSatClauseCommunicator::broadcastAndLearn(std::vector<int>& clauses) {
    testConsistency(clauses, 0, /*sortByLbd=*/false);
    sendClausesToChildren(clauses);
    learnClauses(clauses);
}

void AnytimeSatClauseCommunicator::learnClauses(std::vector<int>& clauses) {
    log(V4_VVER, "%s : learn s=%i\n", _job->toStr(), clauses.size());
    
    if (clauses.size() > 0) {
        // Locally learn clauses
        
        // If not active or not fully initialized yet: discard clauses
        if (_job->getState() != ACTIVE || !_job->isInitialized()) {
            log(V4_VVER, "%s : discard buffer, job is not (yet?) active\n", 
                    _job->toStr());
            return;
        }

        // Compute checksum for this set of clauses
        Checksum checksum;
        if (_use_checksums) {
            checksum.combine(_job->getId());
            for (int lit : clauses) checksum.combine(lit);
        }

        // Locally digest clauses
        log(V4_VVER, "%s : digest\n", _job->toStr());
        _job->digestSharing(clauses, checksum);
        log(V4_VVER, "%s : digested\n", _job->toStr());
    }
}

void AnytimeSatClauseCommunicator::sendClausesToChildren(std::vector<int>& clauses) {
    
    // Send clauses to children
    JobMessage msg;
    msg.jobId = _job->getId();
    msg.revision = _job->getRevision();
    msg.epoch = 0; // unused
    msg.tag = MSG_DISTRIBUTE_CLAUSES;
    msg.payload = clauses;

    if (_use_checksums) {
        msg.checksum.combine(msg.jobId);
        for (int& lit : msg.payload) msg.checksum.combine(lit);
    }

    int childRank;
    if (_job->getJobTree().hasLeftChild()) {
        childRank = _job->getJobTree().getLeftChildNodeRank();
        log(LOG_ADD_DESTRANK | V4_VVER, "%s : broadcast s=%i", childRank, _job->toStr(), msg.payload.size());
        MyMpi::isend(MPI_COMM_WORLD, childRank, MSG_SEND_APPLICATION_MESSAGE, msg);
    }
    if (_job->getJobTree().hasRightChild()) {
        childRank = _job->getJobTree().getRightChildNodeRank();
        log(LOG_ADD_DESTRANK | V4_VVER, "%s : broadcast s=%i", childRank, _job->toStr(), msg.payload.size());
        MyMpi::isend(MPI_COMM_WORLD, childRank, MSG_SEND_APPLICATION_MESSAGE, msg);
    }
}

std::vector<int> AnytimeSatClauseCommunicator::prepareClauses() {

    // +1 for local clauses, but at most as many contributions as there are nodes
    _num_aggregated_nodes = std::min(_num_aggregated_nodes+1, _job->getJobTree().getCommSize());

    assert(_num_aggregated_nodes > 0);
    int totalSize = getBufferLimit(_num_aggregated_nodes, BufferMode::ALL);
    int selfSize = getBufferLimit(_num_aggregated_nodes, BufferMode::SELF);
    log(V5_DEBG, "%s : aggr=%i max_self=%i max_total=%i\n", _job->toStr(), 
            _num_aggregated_nodes, selfSize, totalSize);

    // Locally collect clauses from own solvers, add to clause buffer
    std::vector<int> selfClauses;
    // If not fully initialized yet, broadcast an empty set of clauses
    if (_job->getState() != ACTIVE || !_job->isInitialized() || !_job->hasPreparedSharing()) {
        selfClauses = std::vector<int>();
    } else {
        // Else, retrieve clauses from solvers
        log(V4_VVER, "%s : collect s<=%i\n", 
                    _job->toStr(), selfSize);
        Checksum checksum;
        selfClauses = _job->getPreparedClauses(checksum);
        if (_use_checksums) {
            // Verify checksum of clause buffer from solver backend
            Checksum chk;
            chk.combine(_job->getId());
            for (int lit : selfClauses) chk.combine(lit);
            if (checksum.get() != chk.get()) {
                log(V1_WARN, "[WARN] %s : checksum fail in clsbuf (expected count: %ld, actual count: %ld)\n", 
                _job->toStr(), checksum.count(), chk.count());
                return std::vector<int>();
            }
        }
        testConsistency(selfClauses, 0 /*do not check buffer's size limit*/, /*sortByLbd=*/_sort_by_lbd);
    }
    _clause_buffers.push_back(std::move(selfClauses));

    // Merge all collected buffer into a single buffer
    log(V5_DEBG, "%s : merge n=%i s<=%i\n", 
                _job->toStr(), _clause_buffers.size(), totalSize);
    std::vector<int> vec = merge(totalSize);
    testConsistency(vec, totalSize, /*sortByLbd=*/false);

    // Reset clause buffers
    _clause_buffers.clear();
    return vec;
}

std::vector<int> AnytimeSatClauseCommunicator::merge(size_t maxSize) {
    std::vector<int> result;

    // Position counter for each buffer
    std::vector<int> positions(_clause_buffers.size(), 0);

    // How many VIP clauses in each buffer?
    std::vector<int> nvips(_clause_buffers.size());
    int totalNumVips = 0;
    for (size_t i = 0; i < _clause_buffers.size(); i++) {
        nvips[i] = (_clause_buffers[i].size() > 0) ? _clause_buffers[i][positions[i]] : 0;
        totalNumVips += nvips[i];
        positions[i]++;
    } 

    // Store number of VIP clauses of resulting buffer here
    result.push_back(0);
    int& resvips = result[0];

    std::vector<int> cls;
    int picked = -1;
    while (totalNumVips > 0) {
        do picked = (picked+1) % nvips.size(); while (nvips[picked] == 0);
        int& pos = positions[picked];
        int lit = _clause_buffers[picked][pos++];
        // Append to clause
        cls.push_back(lit);
        if (lit == 0) {
            // Clause finished

            // Clause buffer size limit reached?
            if (result.size() + cls.size() > maxSize) break;

            // Clause not seen yet?
            if (_clause_filter.insert(cls).second) {
                // Insert clause into result clause buffer
                result.insert(result.end(), cls.begin(), cls.end());
                resvips++;
            }

            /*
            Logger::append(V5_DEBG, "VIP ");
            for (int l : cls) Logger::append(V5_DEBG, "%i ", l);
            log(V5_DEBG, "\n");*/

            // Clear clause vector, update counters
            cls.clear();
            nvips[picked]--;
            totalNumVips--;
        }
    }

    int clauseLength = 1;
    bool doContinue = true;
    while (doContinue) {
        doContinue = false;

        if (result.size() + 1 + clauseLength > maxSize) {
            // No clauses of this size are fitting into the buffer any more: stop
            break;
        }

        // Get number of clauses of clauseLength for each buffer
        // and also the sum over all these numbers
        std::vector<int> nclsoflen(_clause_buffers.size());
        int allclsoflen = 0;
        for (size_t i = 0; i < _clause_buffers.size(); i++) {
            nclsoflen[i] = positions[i] < (int)_clause_buffers[i].size() ? 
                            _clause_buffers[i][positions[i]] : 0;
            if (positions[i] < (int)_clause_buffers[i].size()) doContinue = true;
            allclsoflen += nclsoflen[i];
            positions[i]++;
        }

        // Store number of inserted clauses of clauseLength in result[numpos]
        result.push_back(0);
        int numpos = result.size()-1;
        
        // Read clauses from buffers in a cyclic manner
        int picked = -1;
        while (allclsoflen > 0) {
            // Limit reached?
            if (result.size() + clauseLength > maxSize) {
                doContinue = false;
                break;
            }

            // Identify next clause
            if (clauseLength > 1 && _sort_by_lbd) {
                size_t lowestLbd = maxSize;
                for (size_t x = 0; x < nclsoflen.size(); x++) {
                    size_t i = (picked+1+x) % nclsoflen.size();
                    if (nclsoflen[i] > 0 && _clause_buffers[i][positions[i]] < lowestLbd) {
                        picked = i;
                        lowestLbd = _clause_buffers[i][positions[i]];
                    }
                }
                //log(V4_VVER, "pos=%i len=%i lbd=%i\n", result.size(), clauseLength, lowestLbd);
            } else {
                do picked = (picked+1) % nclsoflen.size(); while (nclsoflen[picked] == 0);
            }
            const std::vector<int>& vec = _clause_buffers[picked];
            int pos = positions[picked];
            auto begin = vec.begin()+pos;
            auto end = vec.begin()+pos+clauseLength;

            // Clause not included yet?
            if (_clause_filter.insert(std::vector<int>(begin, end)).second) {
                // Insert and increase corresponding counters
                result.insert(result.end(), begin, end);
                result[numpos]++;
            }

            /*
            Logger::append(V5_DEBG, "CLS ");
            for (int i = pos; i < pos+clauseLength; i++) 
                Logger::append(V5_DEBG, "%i ", vec[i]);
            log(V5_DEBG, "\n");*/

            // Update counters for remaining clauses 
            positions[picked] += clauseLength;
            nclsoflen[picked]--;
            allclsoflen--;
        }

        clauseLength++;
    }

    // Remove trailing zeroes because they are unnecessary
    // (as long as the buffer does not become empty)
    while (result.size() > 1 && result.back() == 0 && result[result.size()-2] == 0) 
        result.pop_back();

    _clause_filter.clear();
    return result;
}

bool AnytimeSatClauseCommunicator::testConsistency(std::vector<int>& buffer, size_t maxSize, bool sortByLbd) {
    if (buffer.empty()) return true;

    if (maxSize > 0 && buffer.size() > maxSize) {
        log(V0_CRIT, "Clause buffer too full (%i/%i) - aborting\n", buffer.size(), maxSize);
        Logger::getMainInstance().flush();
        abort();
    }

    int consistent = 0;
    size_t pos = 0;

    int numVips = buffer[pos++];
    int countedVips = 0;
    int clslength = 0;
    while (countedVips < numVips) {
        if (pos >= buffer.size()) {
            consistent = 1; break;
        }
        if (buffer[pos++] == 0) {
            if (clslength <= 0) {
                consistent = 2; break;
            }
            countedVips++;
            clslength = 0;
        }
        else clslength++;
    }
    if (countedVips != numVips) {
        consistent = 3;
    }

    int length = 1;
    while (consistent == 0 && pos < buffer.size()) {
        int numCls = buffer[pos];
        if (numCls < 0) {
            consistent = 4; break;
        }

        if (length > 1 && sortByLbd && numCls > 1) {
            
            // Sort indices of clauses ascending by LBD score
            std::vector<int> clsIndices(numCls);
            for (size_t i = 0; i < numCls; i++) clsIndices[i] = i;
            std::sort(clsIndices.begin(), clsIndices.end(), [&buffer, pos, length](const int& a, const int& b) {
                // Compare LBD score of a-th clause with LBD score of b-th clause
                return buffer[pos+1+a*length] < buffer[pos+1+b*length];
            });

            // Store originally sorted clauses in a temporary vector
            std::vector<int> originalClauses(buffer.begin()+pos+1, buffer.begin()+pos+1+numCls*length);

            // Write clauses according to their correct ordering into the buffer
            size_t i = pos+1;
            int currentLbd = 0;
            for (int clsIndex : clsIndices) {
                assert(currentLbd <= originalClauses[clsIndex*length] 
                    || log_return_false("%i %i %i\n", length, currentLbd, originalClauses[clsIndex*length]));
                currentLbd = originalClauses[clsIndex*length];
                assert(currentLbd >= 2);
                // For each clause literal:
                for (size_t x = 0; x < length; x++) {
                    buffer[i++] = originalClauses[clsIndex*length + x];
                }
            }
            assert(i == pos+1+numCls*length);
        }

        for (int offset = 1; offset <= numCls * length; offset++) {
            if (pos+offset >= buffer.size()) {
                consistent = 5; break;
            }
            int lit = buffer[pos+offset];
            if (lit == 0) {
                consistent = 6; break;
            }
        }
        if (consistent != 0) break;
        pos += numCls * length + 1;
        length++;
    }

    if (consistent > 0) {
        log(V0_CRIT, "Consistency ERROR %i in clause buffer at position %i: \n", consistent, pos);
        for (size_t p = 0; p < buffer.size(); p++) {
            if (p == pos) log(LOG_NO_PREFIX | V0_CRIT, "(%i) ", buffer[p]);
            else          log(LOG_NO_PREFIX | V0_CRIT, "%i ", buffer[p]);
        }
        log(LOG_NO_PREFIX | V0_CRIT, "\n");
        Logger::getMainInstance().flush();
        abort();
    }
    return consistent == 0;
}<|MERGE_RESOLUTION|>--- conflicted
+++ resolved
@@ -7,11 +7,13 @@
 
 void AnytimeSatClauseCommunicator::handle(int source, JobMessage& msg) {
 
-<<<<<<< HEAD
     if (msg.jobId != _job->getId()) {
         log(LOG_ADD_SRCRANK | V1_WARN, "[WARN] %s : stray job message meant for #%i\n", source, _job->toStr(), msg.jobId);
         return;
     }
+    // Discard messages from a revision inconsistent with
+    // the current local revision
+    if (msg.revision != _job->getRevision()) return;
 
     if (_use_checksums) {
         Checksum chk;
@@ -23,11 +25,6 @@
             return;
         }
     }
-=======
-    // Discard messages from a revision inconsistent with
-    // the current local revision
-    if (msg.revision != _job->getRevision()) return;
->>>>>>> 48b09893
 
     if (msg.tag == MSG_GATHER_CLAUSES) {
         // Gather received clauses, send to parent
