
#pragma once

#include <list>
#include <set>

#include "app/job_tree.hpp"
#include "util/logger.hpp"
#include "util/sys/thread_pool.hpp"
#include "data/job_transfer.hpp"

class JobTreeAllReduction {

public:
    typedef std::vector<int> AllReduceElement;

private:
    JobTree& _tree;
    JobMessage _base_msg;
    AllReduceElement _neutral_elem;
    
    std::optional<AllReduceElement> _local_elem;
<<<<<<< HEAD
    std::list<AllReduceElement> _child_elems;

=======

    // Sort arrived child elems by source rank
    // in order to render aggregation deterministic
    struct ChildElemPair {
        int source;
        AllReduceElement elem;
        bool operator<(const ChildElemPair& other) const {
            return source < other.source;
        }
    };
    std::set<ChildElemPair> _child_elems;
>>>>>>> b2f0aaa1
    int _num_expected_child_elems;
    IntPair _expected_child_ranks;
    IntPair _expected_child_indices;
    std::pair<ctx_id_t, ctx_id_t> _expected_child_ctx_ids;
    std::pair<bool, bool> _received_child_elems;

    int _parent_rank;
    int _parent_index;
    ctx_id_t _parent_ctx_id;

    bool _aggregating = false;
    std::future<void> _future_aggregate;
    std::function<AllReduceElement(std::list<AllReduceElement>&)> _aggregator;
    std::optional<AllReduceElement> _aggregated_elem;

    bool _has_transformation_at_root = false;
    std::function<AllReduceElement(const AllReduceElement&)> _transformation_at_root;

    bool _has_producer = false;
    bool _reduction_locally_done = false;
    bool _finished = false;
    bool _valid = true;
    bool _broadcastEnabled = true;

public:
    JobTreeAllReduction(JobTree& jobTree, JobMessage baseMsg, AllReduceElement&& neutralElem, 
            std::function<AllReduceElement(std::list<AllReduceElement>&)> aggregator) :
        _tree(jobTree), _base_msg(baseMsg), _neutral_elem(std::move(neutralElem)), 
        _num_expected_child_elems(_tree.getNumChildren()), _aggregator(aggregator) {

        int leftRank = _tree.hasLeftChild() ? _tree.getLeftChildNodeRank() : -1;
        int rightRank = _tree.hasRightChild() ? _tree.getRightChildNodeRank() : -1;
        _expected_child_ranks = IntPair(leftRank, rightRank);
        _expected_child_indices = IntPair(
            leftRank<0?-1: _tree.getLeftChildIndex(),
            rightRank<0?-1: _tree.getRightChildIndex()
        );
        _expected_child_ctx_ids = std::pair<ctx_id_t, ctx_id_t>(
            leftRank<0?0:_tree.getLeftChildContextId(), 
            rightRank<0?0:_tree.getRightChildContextId()
        );
        _received_child_elems = std::pair<bool, bool>(false, false);

        _parent_rank = _tree.getParentNodeRank();
        _parent_index = _tree.getParentIndex();
        _parent_ctx_id = _tree.getParentContextId();
    
        _base_msg.treeIndexOfSender = _tree.getIndex();
        _base_msg.contextIdOfSender = _tree.getContextId();
    }

    void pruneChild(int rank) {
        assert(rank >= 0);
        bool left = rank == _expected_child_ranks.first;
        bool right = rank == _expected_child_ranks.second;
        if (left && !_received_child_elems.first) {
            _expected_child_ranks.first = -1;
            _num_expected_child_elems--;
        }
        if (right && !_received_child_elems.second) {
            _expected_child_ranks.second = -1;
            _num_expected_child_elems--;
        }
    }

    // Set the function to compute the local contribution for the all-reduction.
    // This function is invoked immediately
    void produce(std::function<AllReduceElement()> localProducer) {
        assert(!_has_producer);
        _has_producer = true;
        _local_elem = localProducer();
    }

    void setTransformationOfElementAtRoot(std::function<AllReduceElement(const AllReduceElement&)> transformation) {
        _transformation_at_root = transformation;
        _has_transformation_at_root = true;
    }

    void enableBroadcast() {
        _broadcastEnabled = true;
    }

    void disableBroadcast() {
        _broadcastEnabled = false;
    }

    // Process an incoming message and advance the all-reduction accordingly. 
    bool receive(int source, int tag, JobMessage& msg) {

        assert(tag == MSG_JOB_TREE_REDUCTION || tag == MSG_JOB_TREE_BROADCAST);

        bool accept = msg.jobId == _base_msg.jobId 
                    && msg.epoch == _base_msg.epoch 
                    && msg.revision == _base_msg.revision 
                    && msg.tag == _base_msg.tag;
        if (!accept) return false;

        if (tag == MSG_JOB_TREE_REDUCTION) {
<<<<<<< HEAD

            if (_aggregating || _future_aggregate.valid() || _reduction_locally_done) 
                return false; // already internally aggregating elements (or already done)!

            // check if this message comes from a child which didn't already send something
            bool fromLeftChild = !_received_child_elems.first && source == _expected_child_ranks.first;
            bool fromRightChild = !_received_child_elems.second && source == _expected_child_ranks.second;
            accept &= fromLeftChild || fromRightChild;
            if (!accept) return false;
            
            // message accepted: store and check off
            _child_elems.push_back(std::move(msg.payload));
            if (fromLeftChild) _received_child_elems.first = true;
            if (fromRightChild) _received_child_elems.second = true;
            LOG_ADD_SRC(V5_DEBG, "CS got %i/%i elems", source, _child_elems.size(), _num_expected_child_elems);
            advance();
=======
            if (!_aggregating) {
                _child_elems.insert({source, std::move(msg.payload)});
                LOG_ADD_SRC(V5_DEBG, "CS got %i/%i elems", source, _child_elems.size(), _num_expected_child_elems);
                advance();
            }
>>>>>>> b2f0aaa1
        }
        if (tag == MSG_JOB_TREE_BROADCAST && _broadcastEnabled) {
            receiveAndForwardFinalElem(std::move(msg.payload));
        }
        return true;
    }

    // Advances the all-reduction, e.g., because the local producer finished
    // or the aggregation function finished. No-op if getResult() was already called.
    JobTreeAllReduction& advance() {

        if (_finished) return *this;

        if (_child_elems.size() == _num_expected_child_elems && _local_elem.has_value()) {
<<<<<<< HEAD

            _child_elems.push_front(std::move(_local_elem.value()));
=======
             
            _child_elems.insert({-1, std::move(_local_elem.value())});
>>>>>>> b2f0aaa1
            _local_elem.reset();

            assert(!_future_aggregate.valid());
            _aggregating = true;
            _future_aggregate = ProcessWideThreadPool::get().addTask([&]() {
                std::list<AllReduceElement> elemsList;
                for (auto& childElem : _child_elems) elemsList.push_back(std::move(childElem.elem));
                _aggregated_elem = _aggregator(elemsList);
                _aggregating = false;
            });
        }

        if (!_aggregating && _future_aggregate.valid()) {
            // Aggregation done
            LOG(V5_DEBG, "CS got aggregation\n");

            _future_aggregate.get();
            _reduction_locally_done = true;
            
            if (_tree.isRoot()) {
                // Transform reduced element at root
                if (_has_transformation_at_root) {
                    _aggregated_elem.emplace(_transformation_at_root(_aggregated_elem.value()));
                }

                if (_broadcastEnabled) {// receive final elem and begin broadcast
                    receiveAndForwardFinalElem(std::move(_aggregated_elem.value()));
                } else { // only receive final elem
                    receiveFinalElem(std::move(_aggregated_elem.value()));
                }
            } else {
                // Send to parent
                _base_msg.payload = std::move(_aggregated_elem.value());
                _base_msg.treeIndexOfDestination = _parent_index;
                _base_msg.contextIdOfDestination = _parent_ctx_id;
                MyMpi::isend(_parent_rank, MSG_JOB_TREE_REDUCTION, _base_msg);
            }
        }

        return *this;
    }

    void cancel() {

        if (_finished) return;

        if (!_reduction_locally_done) {
            // Aggregation upwards was not performed yet: Send neutral element upwards
            _base_msg.payload = _neutral_elem;
            _base_msg.treeIndexOfDestination = _parent_index;
            _base_msg.contextIdOfDestination = _parent_ctx_id;
            MyMpi::isend(_parent_rank, MSG_JOB_TREE_REDUCTION, _base_msg);
        }
        // finished but not valid
        _finished = true;
        _valid = false;
    }

    bool hasProducer() const {return _has_producer;}
    bool isValid() const {return _valid;}

    // Whether the final result to the all-reduction is present.
    bool hasResult() const {return _finished && _valid;}
    
    // Extract the final result to the all-reduction. hasResult() must be true.
    // After this call, hasResult() returns false.
    AllReduceElement extractResult() {
        assert(hasResult());
        _valid = false;
        return std::move(_base_msg.payload);
    }

    // Whether this object can be destructed at this point in time 
    // without waiting for another thread.
    bool isDestructible() const {
        if (_future_aggregate.valid() && _aggregating) return false;
        return true;
    }

    void destroy() {
        if (_future_aggregate.valid()) _future_aggregate.get();
    }

    ~JobTreeAllReduction() {
        destroy();
    }

private:
    void receiveFinalElem(AllReduceElement&& elem) {
        _finished = true;
        _base_msg.payload = std::move(elem);
    }

    void receiveAndForwardFinalElem(AllReduceElement&& elem) {
        receiveFinalElem(std::move(elem));
        if (_expected_child_ranks.first >= 0) {
            _base_msg.treeIndexOfDestination = _expected_child_indices.first;
            _base_msg.contextIdOfDestination = _expected_child_ctx_ids.first;
            MyMpi::isend(_expected_child_ranks.first, MSG_JOB_TREE_BROADCAST, _base_msg);
        }
        if (_expected_child_ranks.second >= 0) {
            _base_msg.treeIndexOfDestination = _expected_child_indices.second;
            _base_msg.contextIdOfDestination = _expected_child_ctx_ids.second;
            MyMpi::isend(_expected_child_ranks.second, MSG_JOB_TREE_BROADCAST, _base_msg);
        }
    }

};<|MERGE_RESOLUTION|>--- conflicted
+++ resolved
@@ -20,10 +20,6 @@
     AllReduceElement _neutral_elem;
     
     std::optional<AllReduceElement> _local_elem;
-<<<<<<< HEAD
-    std::list<AllReduceElement> _child_elems;
-
-=======
 
     // Sort arrived child elems by source rank
     // in order to render aggregation deterministic
@@ -35,7 +31,6 @@
         }
     };
     std::set<ChildElemPair> _child_elems;
->>>>>>> b2f0aaa1
     int _num_expected_child_elems;
     IntPair _expected_child_ranks;
     IntPair _expected_child_indices;
@@ -134,7 +129,6 @@
         if (!accept) return false;
 
         if (tag == MSG_JOB_TREE_REDUCTION) {
-<<<<<<< HEAD
 
             if (_aggregating || _future_aggregate.valid() || _reduction_locally_done) 
                 return false; // already internally aggregating elements (or already done)!
@@ -146,18 +140,11 @@
             if (!accept) return false;
             
             // message accepted: store and check off
-            _child_elems.push_back(std::move(msg.payload));
+            _child_elems.insert({source, std::move(msg.payload)});
             if (fromLeftChild) _received_child_elems.first = true;
             if (fromRightChild) _received_child_elems.second = true;
             LOG_ADD_SRC(V5_DEBG, "CS got %i/%i elems", source, _child_elems.size(), _num_expected_child_elems);
             advance();
-=======
-            if (!_aggregating) {
-                _child_elems.insert({source, std::move(msg.payload)});
-                LOG_ADD_SRC(V5_DEBG, "CS got %i/%i elems", source, _child_elems.size(), _num_expected_child_elems);
-                advance();
-            }
->>>>>>> b2f0aaa1
         }
         if (tag == MSG_JOB_TREE_BROADCAST && _broadcastEnabled) {
             receiveAndForwardFinalElem(std::move(msg.payload));
@@ -172,13 +159,8 @@
         if (_finished) return *this;
 
         if (_child_elems.size() == _num_expected_child_elems && _local_elem.has_value()) {
-<<<<<<< HEAD
-
-            _child_elems.push_front(std::move(_local_elem.value()));
-=======
              
             _child_elems.insert({-1, std::move(_local_elem.value())});
->>>>>>> b2f0aaa1
             _local_elem.reset();
 
             assert(!_future_aggregate.valid());
